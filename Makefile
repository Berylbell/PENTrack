--- conflicted
+++ resolved
@@ -1,23 +1,17 @@
 SRC = main.c kdtree.c
 OBJ=$(SRC:.c=.o)
 
-<<<<<<< HEAD
 CGAL_INCLUDE= #-I$(HOME)/CGAL-4.2/include	# point gcc's -I option to CGAL include directory if you have compiled CGAL manually without installing it
 CGAL_LIB= #-L$(HOME)/CGAL-4.2/lib			# point gcc's -L option to CGAL lib directory if you have compiled CGAL manually without installing it
 CGAL_SHAREDLIB= #-Wl,-rpath=$(HOME)/CGAL-4.2/lib			# point gcc's -Wl,-rpath= option to CGAL shared library if you have compiled CGAL manually without installing it
 
-CC=g++
-CFLAGS=-O2 -frounding-math $(CGAL_INCLUDE) $(CGAL_SHAREDLIB) #-Wall #-pedantic #-g # -O3: optimize -g: debug switch
-LDFLAGS=-lrt -lboost_system $(CGAL_LIB) -lCGAL
-=======
 MUPARSER_INCLUDE= #-I$(HOME)/muparser_v2_2_3/include/ # point gcc's -I option to muparser include directory if you have compiled muparser manually without installing it
 MUPARSER_LIB= #-L$(HOME)/muparser_v2_2_3/lib/ # point gcc's -L option to muparser lib directory if you have compiled muparser manually without installing it
 MUPARSER_SHAREDLIB= #-Wl,-rpath=$(HOME)/muparser_v2_2_3/lib/ # point gcc's -Wl,-rpath= option to muparser shared library if you have compiled muparser manually without installing it
 
 CC=g++
-CFLAGS=-O2 $(MUPARSER_INCLUDE) $(MUPARSER_SHAREDLIB) #-Wall #-pedantic #-g # -O3: optimize -g: debug switch
-LDFLAGS=-lrt $(MUPARSER_LIB) -lmuparser
->>>>>>> f1100fd9
+CFLAGS=-O2 -frounding-math $(CGAL_INCLUDE) $(CGAL_SHAREDLIB) $(MUPARSER_INCLUDE) $(MUPARSER_SHAREDLIB) #-Wall #-pedantic #-g # -O3: optimize -g: debug switch
+LDFLAGS=-lrt -lboost_system $(CGAL_LIB) -lCGAL $(MUPARSER_LIB) -lmuparser
 RM=rm
 EXE=PENTrack
 
